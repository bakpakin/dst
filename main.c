--- conflicted
+++ resolved
@@ -77,10 +77,6 @@
     func.type = TYPE_FUNCTION;
     func.data.func = CompilerCompile(&c, p.value);
 
-<<<<<<< HEAD
-        /* Print the function that will be executed */
-        //dasmFunc(stdout, func);
-=======
     /* Check for compilation errors */
     if (c.error) {
       printf("Compiler error: %s\n", c.error);
@@ -88,7 +84,6 @@
       buffer[0] = 0;
       continue;
     }
->>>>>>> fccc7f25
 
     /* Execute function */
     VMLoad(&vm, func);
