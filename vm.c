--- conflicted
+++ resolved
@@ -760,26 +760,12 @@
     vm->memoryInterval = 0;
     vm->black = 0;
     vm->lock = 0;
-<<<<<<< HEAD
-    /* Create new thread */
-    vm->thread = ArrayNew(vm, 32);
-=======
     /* Set to empty thread */
     vm->thread = NULL;
->>>>>>> fccc7f25
 }
 
 /* Load a function into the VM. The function will be called with
  * no arguments when run */
-<<<<<<< HEAD
-void VMLoad(VM * vm, Func * func) {
-    Value callee;
-    callee.type = TYPE_FUNCTION;
-    callee.data.func = func;
-    vm->thread = ArrayNew(vm, 32);
-    VMThreadPush(vm, vm->thread, callee, func->def->locals);
-    vm->pc = func->def->byteCode;
-=======
 void VMLoad(VM * vm, Value func) {
     Array * thread = ArrayNew(vm, 100);
     vm->thread = thread;
@@ -793,7 +779,6 @@
     } else {
         return;
     }
->>>>>>> fccc7f25
 }
 
 /* Clear all memory associated with the VM */
