--- conflicted
+++ resolved
@@ -2343,12 +2343,6 @@
     (def h (in handlers n))
     (if h (h i) (do (print "unknown flag -" n) ((in handlers "h")))))
 
-<<<<<<< HEAD
-  # Use special evaulator for fly checking (-k option)
-  (def- safe-forms {'defn true 'defn- true 'defmacro true 'defmacro- true})
-  (def- importers {'import true 'import* true 'use true 'dofile true 'require true})
-=======
->>>>>>> fbe8998c
   (defn- evaluator
     [thunk source env where]
     (if *compile-only*
